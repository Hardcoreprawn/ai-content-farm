name: 'Deploy to Azure Container Apps'
description: 'Deploys service containers to Azure Container Apps using Terraform'
inputs:
  client-id:
    description: 'Azure service principal client ID'
    required: true
  tenant-id:
    description: 'Azure tenant ID'
    required: true
  subscription-id:
    description: 'Azure subscription ID'
    required: true
  environment:
    description: 'Environment to deploy to (staging/production)'
    required: true
    default: 'production'
  containers:
    description: 'Comma-separated list of containers to deploy (default: all)'
    required: false
    default: 'all'
  terraform-storage-account:
    description: 'Terraform state storage account name'
    required: false
    default: 'aicontentstagingstv33ppo'
outputs:
  deployment-url:
    description: 'URL of the deployed application'
    value: ${{ steps.get-url.outputs.url }}
  deployed-containers:
    description: 'List of containers that were deployed'
    value: ${{ steps.deploy.outputs.containers }}

runs:
  using: 'composite'
  steps:
    - name: Azure Login
      uses: azure/login@v2
      with:
        client-id: ${{ inputs.client-id }}
        tenant-id: ${{ inputs.tenant-id }}
        subscription-id: ${{ inputs.subscription-id }}

    - name: Deploy Infrastructure
      shell: bash
      env:
        ENVIRONMENT: ${{ inputs.environment }}
        STORAGE_ACCOUNT: ${{ inputs.terraform-storage-account }}
        ARM_CLIENT_ID: ${{ inputs.client-id }}
        ARM_TENANT_ID: ${{ inputs.tenant-id }}
        ARM_SUBSCRIPTION_ID: ${{ inputs.subscription-id }}
        ARM_USE_OIDC: true
      run: |
        echo "[PACKAGE] Deploying infrastructure with Terraform..."
        cd infra

        # Azure authentication details are already set in environment
        export ARM_CLIENT_ID="$ARM_CLIENT_ID"
        export ARM_TENANT_ID="$ARM_TENANT_ID"
        export ARM_SUBSCRIPTION_ID="$ARM_SUBSCRIPTION_ID"
        export ARM_USE_OIDC="$ARM_USE_OIDC"

        # Initialize Terraform with environment-specific state file
        echo "[CONFIG] Using state file: terraform-${ENVIRONMENT}.tfstate"
        docker run --rm \
          -v "${PWD}":/workspace \
          -w /workspace \
          -e ARM_CLIENT_ID \
          -e ARM_TENANT_ID \
          -e ARM_SUBSCRIPTION_ID \
          -e ARM_USE_OIDC \
          -e ACTIONS_ID_TOKEN_REQUEST_TOKEN \
          -e ACTIONS_ID_TOKEN_REQUEST_URL \
          hashicorp/terraform:latest \
          init -reconfigure \
          -backend-config="key=terraform-${ENVIRONMENT}.tfstate" \
          -backend-config="storage_account_name=${STORAGE_ACCOUNT}"

        echo "[PASS] Infrastructure initialized"

    - name: Build and Push Service Containers
      shell: bash
      env:
        ENVIRONMENT: ${{ inputs.environment }}
        CONTAINERS: ${{ inputs.containers }}
        ARM_CLIENT_ID: ${{ inputs.client-id }}
        ARM_TENANT_ID: ${{ inputs.tenant-id }}
        ARM_SUBSCRIPTION_ID: ${{ inputs.subscription-id }}
        ARM_USE_OIDC: true
        TERRAFORM_STORAGE_ACCOUNT: ${{ inputs.terraform-storage-account }}
      run: |
        echo "[BUILD] Building and pushing service containers..."

        # Get ACR details from Terraform
        cd infra

        # Initialize Terraform to access state
        export ARM_CLIENT_ID="$ARM_CLIENT_ID"
        export ARM_TENANT_ID="$ARM_TENANT_ID"
        export ARM_SUBSCRIPTION_ID="$ARM_SUBSCRIPTION_ID"
        export ARM_USE_OIDC="$ARM_USE_OIDC"

        docker run --rm \
          -v "${PWD}":/workspace \
          -w /workspace \
          -e ARM_CLIENT_ID \
          -e ARM_TENANT_ID \
          -e ARM_SUBSCRIPTION_ID \
          -e ARM_USE_OIDC \
          -e ACTIONS_ID_TOKEN_REQUEST_TOKEN \
          -e ACTIONS_ID_TOKEN_REQUEST_URL \
          hashicorp/terraform:latest \
          init -reconfigure \
          -backend-config="key=terraform-${ENVIRONMENT}.tfstate" \
          -backend-config="storage_account_name=$TERRAFORM_STORAGE_ACCOUNT"
<<<<<<< HEAD
=======

        # Get ACR info from Terraform state
        ACR_NAME=$(docker run --rm \
          -v "${PWD}":/workspace \
          -w /workspace \
          -e ARM_CLIENT_ID \
          -e ARM_TENANT_ID \
          -e ARM_SUBSCRIPTION_ID \
          -e ARM_USE_OIDC \
          -e ACTIONS_ID_TOKEN_REQUEST_TOKEN \
          -e ACTIONS_ID_TOKEN_REQUEST_URL \
          hashicorp/terraform:latest \
          output -raw container_registry_name)
>>>>>>> 0fe5cedc

        # Get resource group from Terraform state
        RESOURCE_GROUP=$(docker run --rm \
          -v "${PWD}":/workspace \
          -w /workspace \
          -e ARM_CLIENT_ID \
          -e ARM_TENANT_ID \
          -e ARM_SUBSCRIPTION_ID \
          -e ARM_USE_OIDC \
          -e ACTIONS_ID_TOKEN_REQUEST_TOKEN \
          -e ACTIONS_ID_TOKEN_REQUEST_URL \
          hashicorp/terraform:latest \
          output -raw resource_group_name)

        cd ..

        # Login to GitHub Container Registry
        echo "${{ github.token }}" | docker login ghcr.io -u "${{ github.actor }}" --password-stdin

        # Determine which containers to deploy
        if [ "$CONTAINERS" = "all" ]; then
          CONTAINERS=("content-generator" "content-collector" "content-ranker" "site-generator")
        else
          IFS=',' read -ra CONTAINERS <<< "$CONTAINERS"
        fi

        for container in "${CONTAINERS[@]}"; do
          echo "Building and pushing $container..."

          # Build production target for security and optimization
          docker build -f containers/$container/Dockerfile --target production -t $container:latest .

          # Tag for GHCR
          docker tag $container:latest ghcr.io/hardcoreprawn/ai-content-farm/$container:latest

          # Push to GHCR
          docker push ghcr.io/hardcoreprawn/ai-content-farm/$container:latest

          echo "[PASS] $container pushed to GHCR"
        done

    - name: Deploy with Terraform
      id: deploy
      shell: bash
      env:
        ENVIRONMENT: ${{ inputs.environment }}
        STORAGE_ACCOUNT: ${{ inputs.terraform-storage-account }}
        ARM_CLIENT_ID: ${{ inputs.client-id }}
        ARM_TENANT_ID: ${{ inputs.tenant-id }}
        ARM_SUBSCRIPTION_ID: ${{ inputs.subscription-id }}
        ARM_USE_OIDC: true
        CONTAINERS_OUTPUT: ${{ inputs.containers }}
      run: |
        echo "[TERRAFORM] Deploying/updating infrastructure and container apps..."
        cd infra

        # Set up Terraform environment
        export ARM_CLIENT_ID="$ARM_CLIENT_ID"
        export ARM_TENANT_ID="$ARM_TENANT_ID"
        export ARM_SUBSCRIPTION_ID="$ARM_SUBSCRIPTION_ID"
        export ARM_USE_OIDC="$ARM_USE_OIDC"

        # Re-run terraform apply to pick up the new container images
        echo "[CONFIG] Using state file: terraform-${ENVIRONMENT}.tfstate"
        docker run --rm \
          -v "${PWD}":/workspace \
          -w /workspace \
          -e ARM_CLIENT_ID \
          -e ARM_TENANT_ID \
          -e ARM_SUBSCRIPTION_ID \
          -e ARM_USE_OIDC \
          -e ACTIONS_ID_TOKEN_REQUEST_TOKEN \
          -e ACTIONS_ID_TOKEN_REQUEST_URL \
          hashicorp/terraform:latest \
          apply -auto-approve -var-file="${ENVIRONMENT}.tfvars"

        echo "[PASS] Terraform deployment completed"
        echo "containers=$CONTAINERS_OUTPUT" >> $GITHUB_OUTPUT

    - name: Get Deployment URL
      id: get-url
      shell: bash
      env:
        ENVIRONMENT: ${{ inputs.environment }}
        ARM_CLIENT_ID: ${{ inputs.client-id }}
        ARM_TENANT_ID: ${{ inputs.tenant-id }}
        ARM_SUBSCRIPTION_ID: ${{ inputs.subscription-id }}
        ARM_USE_OIDC: true
      run: |
        cd infra

        # Get site generator URL from Terraform state
        export ARM_CLIENT_ID="$ARM_CLIENT_ID"
        export ARM_TENANT_ID="$ARM_TENANT_ID"
        export ARM_SUBSCRIPTION_ID="$ARM_SUBSCRIPTION_ID"
        export ARM_USE_OIDC="$ARM_USE_OIDC"

        # Try to get the URL from Terraform outputs (if we add it) or from Azure CLI
        RESOURCE_GROUP=$(docker run --rm \
          -v "${PWD}":/workspace \
          -w /workspace \
          -e ARM_CLIENT_ID \
          -e ARM_TENANT_ID \
          -e ARM_SUBSCRIPTION_ID \
          -e ARM_USE_OIDC \
          -e ACTIONS_ID_TOKEN_REQUEST_TOKEN \
          -e ACTIONS_ID_TOKEN_REQUEST_URL \
          hashicorp/terraform:latest \
          output -raw resource_group_name)

        RESOURCE_PREFIX=$(docker run --rm \
          -v "${PWD}":/workspace \
          -w /workspace \
          -e ARM_CLIENT_ID \
          -e ARM_TENANT_ID \
          -e ARM_SUBSCRIPTION_ID \
          -e ARM_USE_OIDC \
          -e ACTIONS_ID_TOKEN_REQUEST_TOKEN \
          -e ACTIONS_ID_TOKEN_REQUEST_URL \
          hashicorp/terraform:latest \
          output -raw resource_prefix)

        # Get deployment URL from site-generator container app
        DEPLOYMENT_URL=$(az containerapp show \
          --name "${RESOURCE_PREFIX}-site-gen" \
          --resource-group "$RESOURCE_GROUP" \
          --query "properties.configuration.ingress.fqdn" \
          -o tsv 2>/dev/null)

        if [ -n "$DEPLOYMENT_URL" ]; then
          echo "[SUCCESS] Website URL: https://$DEPLOYMENT_URL"
          echo "url=https://$DEPLOYMENT_URL" >> $GITHUB_OUTPUT
        else
          echo "[WARNING] Could not retrieve deployment URL"
          echo "url=" >> $GITHUB_OUTPUT
        fi<|MERGE_RESOLUTION|>--- conflicted
+++ resolved
@@ -112,22 +112,6 @@
           init -reconfigure \
           -backend-config="key=terraform-${ENVIRONMENT}.tfstate" \
           -backend-config="storage_account_name=$TERRAFORM_STORAGE_ACCOUNT"
-<<<<<<< HEAD
-=======
-
-        # Get ACR info from Terraform state
-        ACR_NAME=$(docker run --rm \
-          -v "${PWD}":/workspace \
-          -w /workspace \
-          -e ARM_CLIENT_ID \
-          -e ARM_TENANT_ID \
-          -e ARM_SUBSCRIPTION_ID \
-          -e ARM_USE_OIDC \
-          -e ACTIONS_ID_TOKEN_REQUEST_TOKEN \
-          -e ACTIONS_ID_TOKEN_REQUEST_URL \
-          hashicorp/terraform:latest \
-          output -raw container_registry_name)
->>>>>>> 0fe5cedc
 
         # Get resource group from Terraform state
         RESOURCE_GROUP=$(docker run --rm \
@@ -149,7 +133,7 @@
 
         # Determine which containers to deploy
         if [ "$CONTAINERS" = "all" ]; then
-          CONTAINERS=("content-generator" "content-collector" "content-ranker" "site-generator")
+          CONTAINERS=("content-generator" "content-collector" "content-ranker" "site-generator" "content-enricher" "content-processor" "markdown-generator" "collector-scheduler")
         else
           IFS=',' read -ra CONTAINERS <<< "$CONTAINERS"
         fi
